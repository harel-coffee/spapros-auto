@import "basic.css";

/*Set max width to none so the theme uses all available width*/
.wy-nav-content {
    max-width: none;
}

<<<<<<< HEAD
div.body td {
    text-align: left;
}
=======
 div.body td {
     text-align: left;
 }
>>>>>>> 9ee7bcc8
<|MERGE_RESOLUTION|>--- conflicted
+++ resolved
@@ -5,12 +5,6 @@
     max-width: none;
 }
 
-<<<<<<< HEAD
-div.body td {
-    text-align: left;
-}
-=======
  div.body td {
      text-align: left;
- }
->>>>>>> 9ee7bcc8
+ }