--- conflicted
+++ resolved
@@ -2,11 +2,8 @@
 import os
 import pickle
 from pathlib import Path
-<<<<<<< HEAD
-from typing import Dict, Any
-=======
 from typing import Dict
->>>>>>> f0e47027
+from typing import Any
 from typing import List
 from typing import Union
 
@@ -1048,11 +1045,7 @@
         reference_selections:
 
     """
-<<<<<<< HEAD
     reference_methods: Dict[str, Any] = {
-=======
-    reference_methods = {
->>>>>>> f0e47027
         "pca_selection": select.select_pca_genes,
         "DE_selection": select.select_DE_genes,
         "random_selection": select.random_selection,
